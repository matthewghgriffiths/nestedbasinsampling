--- conflicted
+++ resolved
@@ -1,109 +1,98 @@
-import logging
-
-from pele.potentials import LJ
-from nestedbasinsampling import (
-    NoGUTSSampler, NestedOptimizerKalman, HardShellConstraint, random_structure,
-    RecordMinimization, CompareStructures, LOG_CONFIG, Database)
-
-logger = logging.getLogger("LJ31.system")
-
-logger = logging.getLogger("NBS.LJ_system")
-
-
-default_sampler_kws = dict(
-    max_depth=8, remove_linear_momentum=True, remove_angular_momentum=True,
-    remove_initial_linear_momentum=False, remove_initial_angular_momentum=False)
-default_nopt_kws = dict(
-    nsteps=2000, MC_steps=5, target_acc=0.4, nsave=20, tol=1e-2, nwait=10)
-default_struct_kws = dict(niter=100)
-default_database_kws = dict()
-
-class NBS_LJ(object):
-    """
-    """
-    def __init__(self, natoms, radius=None, stepsize=None,
-                 sampler_kws=None, nopt_kws=None, stepsize_kw=None,
-                 struct_kws=None, database_kws=None):
-        self.pot = LJ()
-        self.natoms = natoms
-        self.radius = float(natoms) ** (1. / 3) if radius is None else radius
-        self.constraint = HardShellConstraint(self.radius)
-
-        self.sampler_kws = default_sampler_kws.copy()
-        if sampler_kws is not None: self.sampler_kws.update(sampler_kw)
-        self.sampler = NoGUTSSampler(
-            self.pot, constraint=self.constraint, **self.sampler_kws)
-
-        self.nopt_kws = default_nopt_kws.copy()
-        if nopt_kws is not None: self.nopt_kws.update(nopt_kws)
-
-        self.struct_kws = default_struct_kws.copy()
-        if struct_kws is not None: self.struct_kws.update(struct_kws)
-
-        self.database_kws = default_database_kws.copy()
-        if database_kws is not None: self.database_kws.update(database_kws)
-        if 'compareMinima' not in self.database_kws:
-            self.database_kws['compareMinima'] = self.get_compare_structures()
-
-        if stepsize is None:
-            kws = {} if stepsize_kw is None else stepsize_kw
-            s = self.determine_stepsize(
-                target_acc=self.nopt_kws['target_acc'], **kws)
-            self.stepsize = s[-1]
-        else:
-            self.stepsize = stepsize
-
-    def determine_stepsize(self, coords=None, E=None, **kwargs):
-        if coords is None: coords = self.random_config()
-        if E is None: E = self.pot.getEnergy(coords)
-        s = self.sampler.determine_stepsize(coords, E, **kwargs)
-        return s
-
-    def random_config(self):
-        return random_structure(self.natoms, self.radius)
-
-    def nopt(self, coords=None, Ecut=None, stepsize=None):
-        if coords is None: coords = self.random_config()
-        if Ecut is None: Ecut = self.pot.getEnergy(coords)
-        if stepsize is None: stepsize = self.stepsize
-
-        opt = NestedOptimizerKalman(
-            coords, self.pot, sampler=self.sampler,
-            energy=Ecut, stepsize=stepsize, **self.nopt_kws)
-        return dict(opt.run())
-
-    def get_configuration(self):
-        coords = self.random_config()
-        Ecut = self.pot.getEnergy(coords)
-        stepsize = self.stepsize
-        return coords, Ecut, stepsize
-
-    def get_compare_structures(self):
-        return CompareStructures(**self.struct_kws)
-
-    def get_database(self, dbname=":memory:"):
-        db =Database(dbname, **self.database_kws)
-        db.add_property('sampler', self.sampler_kws, overwrite=False)
-        db.add_property('nopt', self.nopt_kws, overwrite=False)
-        db.add_property('struct', self.struct_kws, overwrite=False)
-        logger.info("Connecting to database: {:s}".format(dbname))
-        logger.info("params:\nsampler:\n{:s}\nnopt:\n{:s}".format(
-            str(self.sampler_kws), str(self.nopt_kws)))
-        return db
-
-
-<<<<<<< HEAD
-if __name__ == '__main__':
-    logging.basicConfig(level=logging.DEBUG, **LOG_CONFIG)
-    natoms = 31
-    radius = 2.5
-    nopt_kws = dict(
-        nsteps=2000, MC_steps=5, target_acc=0.4, nsave=10, tol=1e-2, iprint=1,
-        nwait=5, debug=True)
-    system = NBS_LJ(natoms, radius, nopt_kws=nopt_kws)
-=======
-if __name__ == "__main__":
-    logging.basicConfig(level=logging.DEBUG, **LOG_CONFIG)
-    system = NBS_LJ(natoms=31, stepsize=0.1)
->>>>>>> cb91866c
-    res = system.nopt()
+import logging
+
+from pele.potentials import LJ
+from nestedbasinsampling import (
+    NoGUTSSampler, NestedOptimizerKalman, HardShellConstraint, random_structure,
+    RecordMinimization, CompareStructures, LOG_CONFIG, Database)
+
+logger = logging.getLogger("LJ31.system")
+
+logger = logging.getLogger("NBS.LJ_system")
+
+
+default_sampler_kws = dict(
+    max_depth=8, remove_linear_momentum=True, remove_angular_momentum=True,
+    remove_initial_linear_momentum=False, remove_initial_angular_momentum=False)
+default_nopt_kws = dict(
+    nsteps=2000, MC_steps=5, target_acc=0.4, nsave=20, tol=1e-2, nwait=10)
+default_struct_kws = dict(niter=100)
+default_database_kws = dict()
+
+class NBS_LJ(object):
+    """
+    """
+    def __init__(self, natoms, radius=None, stepsize=None,
+                 sampler_kws=None, nopt_kws=None, stepsize_kw=None,
+                 struct_kws=None, database_kws=None):
+        self.pot = LJ()
+        self.natoms = natoms
+        self.radius = float(natoms) ** (1. / 3) if radius is None else radius
+        self.constraint = HardShellConstraint(self.radius)
+
+        self.sampler_kws = default_sampler_kws.copy()
+        if sampler_kws is not None: self.sampler_kws.update(sampler_kw)
+        self.sampler = NoGUTSSampler(
+            self.pot, constraint=self.constraint, **self.sampler_kws)
+
+        self.nopt_kws = default_nopt_kws.copy()
+        if nopt_kws is not None: self.nopt_kws.update(nopt_kws)
+
+        self.struct_kws = default_struct_kws.copy()
+        if struct_kws is not None: self.struct_kws.update(struct_kws)
+
+        self.database_kws = default_database_kws.copy()
+        if database_kws is not None: self.database_kws.update(database_kws)
+        if 'compareMinima' not in self.database_kws:
+            self.database_kws['compareMinima'] = self.get_compare_structures()
+
+        if stepsize is None:
+            kws = {} if stepsize_kw is None else stepsize_kw
+            s = self.determine_stepsize(
+                target_acc=self.nopt_kws['target_acc'], **kws)
+            self.stepsize = s[-1]
+        else:
+            self.stepsize = stepsize
+
+    def determine_stepsize(self, coords=None, E=None, **kwargs):
+        if coords is None: coords = self.random_config()
+        if E is None: E = self.pot.getEnergy(coords)
+        s = self.sampler.determine_stepsize(coords, E, **kwargs)
+        return s
+
+    def random_config(self):
+        return random_structure(self.natoms, self.radius)
+
+    def nopt(self, coords=None, Ecut=None, stepsize=None):
+        if coords is None: coords = self.random_config()
+        if Ecut is None: Ecut = self.pot.getEnergy(coords)
+        if stepsize is None: stepsize = self.stepsize
+
+        opt = NestedOptimizerKalman(
+            coords, self.pot, sampler=self.sampler,
+            energy=Ecut, stepsize=stepsize, **self.nopt_kws)
+        return dict(opt.run())
+
+    def get_configuration(self):
+        coords = self.random_config()
+        Ecut = self.pot.getEnergy(coords)
+        stepsize = self.stepsize
+        return coords, Ecut, stepsize
+
+    def get_compare_structures(self):
+        return CompareStructures(**self.struct_kws)
+
+    def get_database(self, dbname=":memory:"):
+        db = Database(dbname, **self.database_kws)
+        db.add_property('sampler', self.sampler_kws, overwrite=False)
+        db.add_property('nopt', self.nopt_kws, overwrite=False)
+        db.add_property('struct', self.struct_kws, overwrite=False)
+        logger.info("Connecting to database: {:s}".format(dbname))
+        logger.info("params:\nsampler:\n{:s}\nnopt:\n{:s}".format(
+            str(self.sampler_kws), str(self.nopt_kws)))
+        return db
+
+
+if __name__ == "__main__":
+    logging.basicConfig(level=logging.DEBUG, **LOG_CONFIG)
+    system = NBS_LJ(natoms=31, stepsize=0.1)
+    res = system.nopt()